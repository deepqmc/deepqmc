import numpy as np
import matplotlib.pyplot as plt
import time

import torch
import torch.nn as nn
from torch.autograd import Variable,grad
import torch.nn.functional as F
import copy

<<<<<<< HEAD


f = lambda x,a: torch.exp(-1/2*(x-a)**2/0.01)/np.sqrt(2*np.pi)
X=torch.rand(size=(100,))

#plt.hist(X.detach().numpy())
#plt.plot(X.detach().numpy(),f(X,0.5).detach().numpy(),ls='',marker='o')
#plt.plot(X.detach().numpy(),f(X,0.3).detach().numpy(),ls='',marker='o')
#plt.plot(X.detach().numpy(),f(X,0.7).detach().numpy(),ls='',marker='o')
#plt.show()
def myhist(X,min=-0.5,max=0.5,bins=30):
	res = torch.zeros(size=(bins,))
	B=np.linspace(min,max,bins)
	for i in range(bins):
		res[i] = torch.sum(f(X,B[i]))
	return res/torch.sum(res)
=======
cmap=plt.get_cmap("plasma")

#test = torch.tensor([[-1,-1],[-1,-1],[-1,-1],[-1,-1],[0,0],[0,0],[0,0.1],[1,0],[1,1],[-1,1],[-1,-1]]).type(torch.FloatTensor)
#obj = [slice(1,10,2), None]
#obj = [slice(None,None,1)]+[None for i in range(test.shape[-1])]

#print(obj)
#print(test[obj])

#exit(0)





#def almost_sigmoid(x,a,x0,x1):
#	return a*(x-x0)/torch.sqrt(a**2*(x-x0)**2+1)-a*(x-x1)/torch.sqrt(a**2*(x-x1)**2+1)




p = lambda x,a: torch.exp(-1/2*torch.norm(x[([slice(None,None,1)]+[None for i in range(x.shape[-1])])]-a[None],dim=-1)**2/0.01)/np.sqrt(2*np.pi)

def myhist(X,min=-2,max=2,bins=30):
	B=torch.from_numpy(np.array(np.meshgrid(*[np.linspace(min,max,bins) for i in range(X.shape[-1])])).swapaxes(0,-1)).type(torch.FloatTensor)
	res = torch.sum(p(X,B),dim=0)
	return res/torch.sum(res)


#test = torch.tensor([[-1,-1],[-1,-1],[-1,-1],[-1,-1],[0,0],[0,0],[0,0.1],[1,0],[1,1],[-1,1],[-1,-1]]).type(torch.FloatTensor)
#plt.imshow(myhist2D(test))
#plt.show()
#exit(0)
>>>>>>> 6ae3d76e

class Samplenet(nn.Module):
	def __init__(self):
		super(Samplenet, self).__init__()
		self.NN=nn.Sequential(
				torch.nn.Linear(1000, 100),
				torch.nn.ReLU(),
				torch.nn.Linear(100, 10),
				torch.nn.ReLU(),
				torch.nn.Linear(10, 100),
				torch.nn.ReLU(),
				torch.nn.Linear(100, 1000)
				)

	def forward(self,x):
		return self.NN(x)

class Wavenet(nn.Module):
	def __init__(self):
		super(Wavenet, self).__init__()
		self.NN=nn.Sequential(
				torch.nn.Linear(2, 64),
				torch.nn.ELU(),
				torch.nn.Linear(64, 64),
				torch.nn.ELU(),
				#torch.nn.Linear(64, 64),
				#torch.nn.ELU(),
				torch.nn.Linear(64, 64),
				torch.nn.ELU(),
				torch.nn.Linear(64, 1)
				)
		#self.Lambda=nn.Parameter(torch.Tensor([-1]))	#eigenvalue

	def forward(self,x):
		d = torch.zeros(len(x),2)
		d[:,0] = torch.norm(x-R1,dim=1)
		d[:,1] = torch.norm(x-R2,dim=1)
		r = torch.erf(d/0.5)/d
		return self.NN(r)


LR=0.001
LR2=0.0001
net  = Samplenet()#
net2 = Wavenet()
R1 = torch.tensor([-1]).type(torch.FloatTensor)
R2 = torch.tensor([1]).type(torch.FloatTensor)

params = [p for p in net.parameters()]
opt = torch.optim.Adam(params, lr=LR)

params2 = [p for p in net2.parameters()]
opt2 = torch.optim.Adam(params2, lr=LR2)

<<<<<<< HEAD
epochs = 5
steps  = 10
steps2 = 100
=======
epochs = 1
steps  = 100
steps2 = 45
>>>>>>> 6ae3d76e
batch_size = 100
ran = (-5,5)
Z = (net2(torch.linspace(ran[0],ran[1],batch_size).view(-1,1)).flatten())**2


for epoch in range(epochs):
	start = time.time()

	if epoch==0:
		X_all = torch.from_numpy(np.random.normal(0,1,(batch_size*steps,1))*3).type(torch.FloatTensor)
	else:
		X_all = net(torch.rand(1000).view(1,-1)).detach().transpose(0,1)

	index = torch.randperm(steps*batch_size)
	X_all.requires_grad = True

	for step in range(steps):


		X = X_all[index[step*batch_size:(step+1)*batch_size]]

		r1    = torch.norm(X-R1,dim=1)
		r2    = torch.norm(X-R2,dim=1)

		V     = -1/r1 -1/r2

		Psi=net2(X).flatten()

		g = torch.autograd.grad(Psi,X,create_graph=True,retain_graph=True,grad_outputs=torch.ones(batch_size))[0]
		gradloss  = torch.sum(0.5*(torch.sum(g**2,dim=1)) + Psi**2*V)/torch.sum(Psi**2)
		J = gradloss + (torch.sum(Psi**2)-1)**2


		opt2.zero_grad()
		J.backward()
		opt2.step()


		print("Progress {:2.0%}".format(step /steps), end="\r")
	print("\n")
<<<<<<< HEAD
=======
	x,y = torch.meshgrid([torch.linspace(ran[0],ran[1],100),torch.linspace(ran[0],ran[1],100)])
	G=torch.cat((x,y)).view(2,100,100).transpose(0,-1)
	P=np.zeros((100,100))
	for i in range(100):

		P[i] = f(G[i]).detach().numpy().flatten()
	
	P=P/np.sum(P)

	plt.subplot2grid((epochs,4),(epoch,0))
	plt.imshow(P,extent=[ran[0],ran[1],ran[0],ran[1]],cmap=cmap)
	plt.title("Ground truth")
	
	Z = torch.from_numpy(P).type(torch.FloatTensor)
	
>>>>>>> 6ae3d76e


	for i in range(steps2):

		print("Progress {:2.0%}".format(i /steps2), end="\r")
<<<<<<< HEAD

		X = torch.rand(1000).view(1,-1)
		Y = net(X).flatten()
		Ya = myhist(Y,ran[0],ran[1],100)
		#print(torch.sum(Ya))
		J = torch.sum((Ya-Z)**2)
		#print(J)
=======
		X = torch.rand(2000).view(1,-1)
		Y = net(X).flatten().reshape(1000,2)
		Ya = myhist(Y.flip(dims=(-1,)),ran[0],ran[1],100)
		#print(torch.sum((Y>ran[1]).type(torch.FloatTensor)*(Y-ran[1])**2))

		ll = torch.sum((Y[:,0]>ran[1]).type(torch.FloatTensor)*(Y[:,0]-ran[1])**2)+torch.sum((Y[:,1]>ran[1]).type(torch.FloatTensor)*(Y[:,1]-ran[1])**2)
		ls = torch.sum((Y[:,0]<ran[0]).type(torch.FloatTensor)*(Y[:,0]-ran[0])**2)+torch.sum((Y[:,1]<ran[0]).type(torch.FloatTensor)*(Y[:,1]-ran[0])**2)
		J = torch.sum((Ya-Z)**2)+ll+ls
>>>>>>> 6ae3d76e
		opt.zero_grad()
		J.backward(retain_graph=True)
		opt.step()

<<<<<<< HEAD
=======
		if (i+1)%15==0 and i!=0:
			plt.subplot2grid((epochs,4),(j//3,(j%3)+1))
			plt.imshow(Ya.detach().numpy(),extent=[ran[0],ran[1],ran[0],ran[1]],cmap=cmap)
			plt.title("Sampling, iterations = "+str(i+1))
			j+=1
			
			
		#	ax1.plot(np.linspace(ran[0],ran[1],100),Ya.detach().numpy(),label=str(i+1),ls=':')
	#ax1.legend()
	#ax2.imshow(Ya.detach().numpy(),extent=[ran[0],ran[1],ran[0],ran[1]],cmap=cmap)
	#ax2.hist(Y.detach().numpy(),bins=100,density=True)
	#plt.setp(ax1.get_xticklabels(), fontsize=6)	
	

>>>>>>> 6ae3d76e
	print('___________________________________________')
	print('It took', time.time()-start, 'seconds.')
	print('\n')

X_plot = torch.linspace(-5,5,100)
Y_plot = net2(X_plot.view(-1,1))**2
plt.plot(X_plot.detach().numpy(),Y_plot.detach().numpy())
plt.hist(Y.detach().numpy(),bins=100,density=True)

plt.show()


#g2 = lambda x: (torch.exp(-1/2*(torch.norm(x,dim=-1)+0.3)**2)/np.sqrt(2*np.pi)+torch.exp(-1/2*(torch.norm(x,dim=-1)-0.3)**2)/np.sqrt(2*np.pi))/2
g2 = lambda x: 1/np.sqrt(2*np.pi)*(torch.exp(-1/2*(x+0.3)**2/0.02)+torch.exp(-1/2*(x-0.3)**2/0.02))/4

def almost_sigmoid(x,a,x0,x1):
	return a*(x-x0)/torch.sqrt(a**2*(x-x0)**2+1)-a*(x-x1)/torch.sqrt(a**2*(x-x1)**2+1)

steps = 100#
pics = 5
ran = (-5,5)

Z = (net2(torch.linspace(ran[0],ran[1],100).view(-1,1)).flatten())**2
#plt.plot(np.linspace(ran[0],ran[1],30),Z.detach().numpy())
#plt.show()
#Z = g2(torch.linspace(ran[0],ran[1],30))

for i in range(steps):

	print("Progress {:2.0%}".format(i /steps), end="\r")

	X = torch.rand(1000).view(1,-1)
	Y = net(X).flatten()
	Ya = myhist(Y,ran[0],ran[1],100)
	#print(torch.sum(Ya))
	J = torch.sum((Ya-Z)**2)
	#print(J)
	opt.zero_grad()
	J.backward(retain_graph=True)
	opt.step()

	if (i%(steps//pics))==0:
		print(i)
		plt.subplot2grid((steps//(steps//pics),1),(i//(steps//pics),0))
		plt.plot(np.linspace(ran[0],ran[1],100),Ya.detach().numpy())
		plt.plot(np.linspace(ran[0],ran[1],100),Z.detach().numpy())
#plt.plot(X.flatten().detach().numpy(),torch.ones_like(X)[X>0].detach().numpy(),marker='o',ls='')
plt.show()

plt.hist(Y.detach().numpy(),bins=100,density=True)
plt.show()<|MERGE_RESOLUTION|>--- conflicted
+++ resolved
@@ -8,24 +8,6 @@
 import torch.nn.functional as F
 import copy
 
-<<<<<<< HEAD
-
-
-f = lambda x,a: torch.exp(-1/2*(x-a)**2/0.01)/np.sqrt(2*np.pi)
-X=torch.rand(size=(100,))
-
-#plt.hist(X.detach().numpy())
-#plt.plot(X.detach().numpy(),f(X,0.5).detach().numpy(),ls='',marker='o')
-#plt.plot(X.detach().numpy(),f(X,0.3).detach().numpy(),ls='',marker='o')
-#plt.plot(X.detach().numpy(),f(X,0.7).detach().numpy(),ls='',marker='o')
-#plt.show()
-def myhist(X,min=-0.5,max=0.5,bins=30):
-	res = torch.zeros(size=(bins,))
-	B=np.linspace(min,max,bins)
-	for i in range(bins):
-		res[i] = torch.sum(f(X,B[i]))
-	return res/torch.sum(res)
-=======
 cmap=plt.get_cmap("plasma")
 
 #test = torch.tensor([[-1,-1],[-1,-1],[-1,-1],[-1,-1],[0,0],[0,0],[0,0.1],[1,0],[1,1],[-1,1],[-1,-1]]).type(torch.FloatTensor)
@@ -59,19 +41,18 @@
 #plt.imshow(myhist2D(test))
 #plt.show()
 #exit(0)
->>>>>>> 6ae3d76e
 
 class Samplenet(nn.Module):
 	def __init__(self):
 		super(Samplenet, self).__init__()
 		self.NN=nn.Sequential(
-				torch.nn.Linear(1000, 100),
+				torch.nn.Linear(2000, 200),
 				torch.nn.ReLU(),
-				torch.nn.Linear(100, 10),
+				torch.nn.Linear(200, 200),
 				torch.nn.ReLU(),
-				torch.nn.Linear(10, 100),
+				torch.nn.Linear(200, 200),
 				torch.nn.ReLU(),
-				torch.nn.Linear(100, 1000)
+				torch.nn.Linear(200, 2000)
 				)
 
 	def forward(self,x):
@@ -85,8 +66,6 @@
 				torch.nn.ELU(),
 				torch.nn.Linear(64, 64),
 				torch.nn.ELU(),
-				#torch.nn.Linear(64, 64),
-				#torch.nn.ELU(),
 				torch.nn.Linear(64, 64),
 				torch.nn.ELU(),
 				torch.nn.Linear(64, 1)
@@ -105,8 +84,8 @@
 LR2=0.0001
 net  = Samplenet()#
 net2 = Wavenet()
-R1 = torch.tensor([-1]).type(torch.FloatTensor)
-R2 = torch.tensor([1]).type(torch.FloatTensor)
+R1 = torch.tensor([-1,0]).type(torch.FloatTensor)
+R2 = torch.tensor([1,0]).type(torch.FloatTensor)
 
 params = [p for p in net.parameters()]
 opt = torch.optim.Adam(params, lr=LR)
@@ -114,27 +93,43 @@
 params2 = [p for p in net2.parameters()]
 opt2 = torch.optim.Adam(params2, lr=LR2)
 
-<<<<<<< HEAD
-epochs = 5
-steps  = 10
-steps2 = 100
-=======
 epochs = 1
 steps  = 100
 steps2 = 45
->>>>>>> 6ae3d76e
 batch_size = 100
 ran = (-5,5)
-Z = (net2(torch.linspace(ran[0],ran[1],batch_size).view(-1,1)).flatten())**2
-
+
+f = lambda x: net2(x)**2
+
+x,y = torch.meshgrid([torch.linspace(ran[0],ran[1],100),torch.linspace(ran[0],ran[1],100)])
+G=torch.cat((x,y)).view(2,100,100).transpose(0,-1)
+P=np.zeros((100,100))
+for i in range(100):
+
+	P[i] = f(G[i]).detach().numpy().flatten()
+
+j=0 #delete later just for plots
 
 for epoch in range(epochs):
+
 	start = time.time()
 
+
+
 	if epoch==0:
-		X_all = torch.from_numpy(np.random.normal(0,1,(batch_size*steps,1))*3).type(torch.FloatTensor)
+		X_all = torch.from_numpy(np.random.normal(0,1,(batch_size*steps,2))*3).type(torch.FloatTensor)
+
 	else:
-		X_all = net(torch.rand(1000).view(1,-1)).detach().transpose(0,1)
+		X_all = torch.zeros(size=(steps*batch_size,2))
+		for i in range(steps*batch_size//1000):
+			X_i = net(torch.rand(2000).view(1,-1)).detach().flatten().reshape(1000,2)
+			X_all[i*1000:(i+1)*1000] = X_i
+
+
+	#check if reintializing is better than keeping (would expect keeping is better in higher dimensions)
+	net  = Samplenet()
+	params = [p for p in net.parameters()]
+	opt = torch.optim.Adam(params, lr=LR)
 
 	index = torch.randperm(steps*batch_size)
 	X_all.requires_grad = True
@@ -163,116 +158,59 @@
 
 		print("Progress {:2.0%}".format(step /steps), end="\r")
 	print("\n")
-<<<<<<< HEAD
-=======
 	x,y = torch.meshgrid([torch.linspace(ran[0],ran[1],100),torch.linspace(ran[0],ran[1],100)])
 	G=torch.cat((x,y)).view(2,100,100).transpose(0,-1)
 	P=np.zeros((100,100))
 	for i in range(100):
 
 		P[i] = f(G[i]).detach().numpy().flatten()
-	
+
 	P=P/np.sum(P)
 
 	plt.subplot2grid((epochs,4),(epoch,0))
 	plt.imshow(P,extent=[ran[0],ran[1],ran[0],ran[1]],cmap=cmap)
 	plt.title("Ground truth")
-	
+
 	Z = torch.from_numpy(P).type(torch.FloatTensor)
-	
->>>>>>> 6ae3d76e
+
 
 
 	for i in range(steps2):
 
 		print("Progress {:2.0%}".format(i /steps2), end="\r")
-<<<<<<< HEAD
-
-		X = torch.rand(1000).view(1,-1)
-		Y = net(X).flatten()
-		Ya = myhist(Y,ran[0],ran[1],100)
-		#print(torch.sum(Ya))
-		J = torch.sum((Ya-Z)**2)
-		#print(J)
-=======
 		X = torch.rand(2000).view(1,-1)
 		Y = net(X).flatten().reshape(1000,2)
-		Ya = myhist(Y.flip(dims=(-1,)),ran[0],ran[1],100)
+		Ya = myhist(Y.flip(dims=(1,)),ran[0],ran[1],100)
 		#print(torch.sum((Y>ran[1]).type(torch.FloatTensor)*(Y-ran[1])**2))
 
 		ll = torch.sum((Y[:,0]>ran[1]).type(torch.FloatTensor)*(Y[:,0]-ran[1])**2)+torch.sum((Y[:,1]>ran[1]).type(torch.FloatTensor)*(Y[:,1]-ran[1])**2)
 		ls = torch.sum((Y[:,0]<ran[0]).type(torch.FloatTensor)*(Y[:,0]-ran[0])**2)+torch.sum((Y[:,1]<ran[0]).type(torch.FloatTensor)*(Y[:,1]-ran[0])**2)
 		J = torch.sum((Ya-Z)**2)+ll+ls
->>>>>>> 6ae3d76e
 		opt.zero_grad()
 		J.backward(retain_graph=True)
 		opt.step()
 
-<<<<<<< HEAD
-=======
 		if (i+1)%15==0 and i!=0:
 			plt.subplot2grid((epochs,4),(j//3,(j%3)+1))
 			plt.imshow(Ya.detach().numpy(),extent=[ran[0],ran[1],ran[0],ran[1]],cmap=cmap)
 			plt.title("Sampling, iterations = "+str(i+1))
 			j+=1
-			
-			
+
+
 		#	ax1.plot(np.linspace(ran[0],ran[1],100),Ya.detach().numpy(),label=str(i+1),ls=':')
 	#ax1.legend()
 	#ax2.imshow(Ya.detach().numpy(),extent=[ran[0],ran[1],ran[0],ran[1]],cmap=cmap)
 	#ax2.hist(Y.detach().numpy(),bins=100,density=True)
-	#plt.setp(ax1.get_xticklabels(), fontsize=6)	
-	
-
->>>>>>> 6ae3d76e
+	#plt.setp(ax1.get_xticklabels(), fontsize=6)
+
+
 	print('___________________________________________')
 	print('It took', time.time()-start, 'seconds.')
 	print('\n')
-
-X_plot = torch.linspace(-5,5,100)
-Y_plot = net2(X_plot.view(-1,1))**2
-plt.plot(X_plot.detach().numpy(),Y_plot.detach().numpy())
-plt.hist(Y.detach().numpy(),bins=100,density=True)
-
 plt.show()
 
 
-#g2 = lambda x: (torch.exp(-1/2*(torch.norm(x,dim=-1)+0.3)**2)/np.sqrt(2*np.pi)+torch.exp(-1/2*(torch.norm(x,dim=-1)-0.3)**2)/np.sqrt(2*np.pi))/2
-g2 = lambda x: 1/np.sqrt(2*np.pi)*(torch.exp(-1/2*(x+0.3)**2/0.02)+torch.exp(-1/2*(x-0.3)**2/0.02))/4
-
-def almost_sigmoid(x,a,x0,x1):
-	return a*(x-x0)/torch.sqrt(a**2*(x-x0)**2+1)-a*(x-x1)/torch.sqrt(a**2*(x-x1)**2+1)
-
-steps = 100#
-pics = 5
-ran = (-5,5)
-
-Z = (net2(torch.linspace(ran[0],ran[1],100).view(-1,1)).flatten())**2
-#plt.plot(np.linspace(ran[0],ran[1],30),Z.detach().numpy())
-#plt.show()
-#Z = g2(torch.linspace(ran[0],ran[1],30))
-
-for i in range(steps):
-
-	print("Progress {:2.0%}".format(i /steps), end="\r")
-
-	X = torch.rand(1000).view(1,-1)
-	Y = net(X).flatten()
-	Ya = myhist(Y,ran[0],ran[1],100)
-	#print(torch.sum(Ya))
-	J = torch.sum((Ya-Z)**2)
-	#print(J)
-	opt.zero_grad()
-	J.backward(retain_graph=True)
-	opt.step()
-
-	if (i%(steps//pics))==0:
-		print(i)
-		plt.subplot2grid((steps//(steps//pics),1),(i//(steps//pics),0))
-		plt.plot(np.linspace(ran[0],ran[1],100),Ya.detach().numpy())
-		plt.plot(np.linspace(ran[0],ran[1],100),Z.detach().numpy())
-#plt.plot(X.flatten().detach().numpy(),torch.ones_like(X)[X>0].detach().numpy(),marker='o',ls='')
-plt.show()
-
-plt.hist(Y.detach().numpy(),bins=100,density=True)
-plt.show()+#X_plot = torch.linspace(-5,5,100)
+#Y_plot = net2(X_plot.view(-1,1))**2
+#plt.plot(X_plot.detach().numpy(),Y_plot.detach().numpy())
+#plt.hist(Y.detach().numpy(),bins=100,density=True)